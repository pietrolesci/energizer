--- conflicted
+++ resolved
@@ -358,12 +358,8 @@
 aiohttp = "*"
 dill = "<0.3.6"
 fsspec = {version = ">=2021.11.1", extras = ["http"]}
-<<<<<<< HEAD
-huggingface-hub = ">=0.1.0,<1.0.0"
-=======
 huggingface-hub = ">=0.2.0,<1.0.0"
 importlib-metadata = {version = "*", markers = "python_version < \"3.8\""}
->>>>>>> 07408aad
 multiprocess = "*"
 numpy = ">=1.17"
 packaging = "*"
@@ -1012,24 +1008,10 @@
 optional = true
 python-versions = ">=3.7"
 
-[[package]]
-<<<<<<< HEAD
-name = "lxml"
-version = "4.9.1"
-description = "Powerful and Pythonic XML processing library combining libxml2/libxslt with the ElementTree API."
-category = "main"
-optional = false
-python-versions = ">=2.7, !=3.0.*, !=3.1.*, !=3.2.*, !=3.3.*, != 3.4.*"
-
-[package.extras]
-cssselect = ["cssselect (>=0.7)"]
-html5 = ["html5lib"]
-htmlsoup = ["BeautifulSoup4"]
-source = ["Cython (>=0.29.7)"]
-
-[[package]]
-=======
->>>>>>> 07408aad
+[package.dependencies]
+typing-extensions = {version = "*", markers = "python_version < \"3.8\""}
+
+[[package]]
 name = "Markdown"
 version = "3.3.7"
 description = "Python implementation of Markdown."
@@ -1313,11 +1295,7 @@
 
 [[package]]
 name = "nbconvert"
-<<<<<<< HEAD
-version = "7.0.0"
-=======
 version = "7.2.1"
->>>>>>> 07408aad
 description = "Converting Jupyter Notebooks"
 category = "main"
 optional = false
@@ -1331,10 +1309,6 @@
 jinja2 = ">=3.0"
 jupyter-core = ">=4.7"
 jupyterlab-pygments = "*"
-<<<<<<< HEAD
-lxml = "*"
-=======
->>>>>>> 07408aad
 markupsafe = ">=2.0"
 mistune = ">=2.0.3,<3"
 nbclient = ">=0.5.0"
@@ -1346,13 +1320,8 @@
 traitlets = ">=5.0"
 
 [package.extras]
-<<<<<<< HEAD
-all = ["ipykernel", "ipython", "ipywidgets (>=7)", "nbsphinx (>=0.2.12)", "pre-commit", "pyppeteer (>=1,<1.1)", "pyqtwebengine (>=5.15)", "pytest", "pytest-cov", "pytest-dependency", "sphinx (==5.0.2)", "sphinx-rtd-theme", "tornado (>=6.1)"]
-docs = ["ipython", "nbsphinx (>=0.2.12)", "sphinx (==5.0.2)", "sphinx-rtd-theme"]
-=======
 all = ["ipykernel", "ipython", "ipywidgets (>=7)", "myst-parser", "nbsphinx (>=0.2.12)", "pre-commit", "pyppeteer (>=1,<1.1)", "pyqtwebengine (>=5.15)", "pytest", "pytest-cov", "pytest-dependency", "sphinx (==5.0.2)", "sphinx-rtd-theme", "tornado (>=6.1)"]
 docs = ["ipython", "myst-parser", "nbsphinx (>=0.2.12)", "sphinx (==5.0.2)", "sphinx-rtd-theme"]
->>>>>>> 07408aad
 qtpdf = ["pyqtwebengine (>=5.15)"]
 qtpng = ["pyqtwebengine (>=5.15)"]
 serve = ["tornado (>=6.1)"]
@@ -2396,10 +2365,7 @@
 numpy = ">=1.17.2"
 packaging = "*"
 torch = ">=1.3.1"
-<<<<<<< HEAD
-=======
 typing-extensions = {version = "*", markers = "python_version < \"3.9\""}
->>>>>>> 07408aad
 
 [package.extras]
 all = ["lpips", "nltk (>=3.6)", "pycocotools", "pystoi", "pytorch-lightning (>=1.5)", "regex (>=2021.9.24)", "scipy", "torch-fidelity", "torchvision", "torchvision (>=0.8)", "tqdm (>=4.41.0)"]
@@ -2719,13 +2685,8 @@
 
 [metadata]
 lock-version = "1.1"
-<<<<<<< HEAD
-python-versions = ">=3.8,<3.10"
-content-hash = "3aca80259499375ae3e5ae13587e5a44a678aac363fd099e729c28ead88c6d66"
-=======
 python-versions = ">=3.7,<3.10"
 content-hash = "44e877cf414cef5e0ea8d6efa8a9c7c1d8ea48477c62504ea458d80bedcf8af8"
->>>>>>> 07408aad
 
 [metadata.files]
 absl-py = [
@@ -3795,13 +3756,8 @@
     {file = "nbclient-0.7.0.tar.gz", hash = "sha256:a1d844efd6da9bc39d2209bf996dbd8e07bf0f36b796edfabaa8f8a9ab77c3aa"},
 ]
 nbconvert = [
-<<<<<<< HEAD
-    {file = "nbconvert-7.0.0-py3-none-any.whl", hash = "sha256:26843ae233167e8aae31c20e3e1d91f431f04c9f34363bbe2dd0d247f772641c"},
-    {file = "nbconvert-7.0.0.tar.gz", hash = "sha256:fd1e361da30e30e4c5a5ae89f7cae95ca2a4d4407389672473312249a7ba0060"},
-=======
     {file = "nbconvert-7.2.1-py3-none-any.whl", hash = "sha256:50a54366ab53da20e82668818b7b2f3f7b85c0bcd46ec8e18836f12b39180dfa"},
     {file = "nbconvert-7.2.1.tar.gz", hash = "sha256:1e180801205ad831b6e2480c5a03307dfb6327fa5b2f9b156d6fed45f9700686"},
->>>>>>> 07408aad
 ]
 nbformat = [
     {file = "nbformat-5.6.1-py3-none-any.whl", hash = "sha256:9c071f0f615c1b0f4f9bf6745ecfd3294fc02daf279a05c76004c901e9dc5893"},
